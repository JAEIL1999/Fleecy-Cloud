"use client";
import React, { useState, useEffect, useCallback } from "react";
import {
	Card,
	CardContent,
	CardDescription,
	CardHeader,
	CardTitle,
} from "@/components/ui/card";
import { Badge } from "@/components/ui/badge";
import { Button } from "@/components/ui/button";
import { Progress } from "@/components/ui/progress";
import {
	AlertDialog,
	AlertDialogAction,
	AlertDialogCancel,
	AlertDialogContent,
	AlertDialogDescription,
	AlertDialogFooter,
	AlertDialogHeader,
	AlertDialogTitle,
} from "@/components/ui/alert-dialog";
import { Trash2 } from "lucide-react";
import { toast } from "sonner";
import {
	LineChart,
	Line,
	XAxis,
	YAxis,
	Tooltip,
	CartesianGrid,
} from "recharts";
import useSWR from "swr";

// 시스템 메트릭 응답
interface SystemMetricsResponse {
	cpu_usage: number;
	memory_usage: number;
	disk_usage: number;
	network_in: number;
	network_out: number;
	network_usage: number;
	last_updated: string;
	source: "prometheus" | "database";
}

// 학습 메트릭 응답 (realtime-metrics 엔드포인트)
interface LearningMetricsResponse {
	accuracy: number;
	loss: number;
	currentRound: number;
	status: "running" | "completed" | "error" | "pending" | "creating";
	f1_score: number;
	precision: number;
	recall: number;
	timestamp?: string;
	run_id: string;
}

interface TrainingHistoryResponse {
	round: number;
	accuracy: number;
	loss: number;
	timestamp: string;
	f1_score: number;
	precision: number;
	recall: number;
	duration: number;
	participantsCount: number;
}

interface AggregatorDetailsProps {
	aggregator: {
		id: string;
		name: string;
		status: "running" | "completed" | "error" | "pending" | "creating";
		algorithm: string;
		federatedLearningId?: string;
		federatedLearningName: string;
		cloudProvider: string;
		region: string;
		instanceType: string;
		createdAt: string;
		lastUpdated: string;
		participants: number;
		rounds: number;
		currentRound: number;
		accuracy: number;
		cost?: {
			current: number;
			estimated: number;
		};
		specs: {
			cpu: string;
			memory: string;
			storage: string;
		};
		metrics: {
			cpuUsage: number;
			memoryUsage: number;
			networkUsage: number;
		};
		mlflowExperimentName?: string;
		mlflowExperimentId?: string;
	};
	onBack: () => void;
	onDelete?: (aggregatorId: string) => void;
}

const AggregatorDetails: React.FC<AggregatorDetailsProps> = ({
	aggregator,
	onBack,
	onDelete,
}) => {
	// 시스템 메트릭 상태
	const [systemMetrics, setSystemMetrics] = useState({
		cpuUsage: aggregator.metrics.cpuUsage,
		memoryUsage: aggregator.metrics.memoryUsage,
		networkUsage: aggregator.metrics.networkUsage,
		diskUsage: 0,
		networkIn: 0,
		networkOut: 0,
		lastUpdated: new Date().toISOString(),
		source: "database" as "prometheus" | "database",
	});

	// 학습 메트릭 상태
	const [learningMetrics, setLearningMetrics] = useState({
		accuracy: aggregator.accuracy,
		loss: 0,
		currentRound: aggregator.currentRound,
		status: aggregator.status,
		f1Score: 0,
		precision: 0,
		recall: 0,
		participantsConnected: aggregator.participants,
		runId: "",
	});

	const [trainingHistory, setTrainingHistory] = useState<
		TrainingHistoryResponse[]
	>([]);
	const [isLoading, setIsLoading] = useState(false);
	const [error, setError] = useState<string | null>(null);
	const [deleteDialogOpen, setDeleteDialogOpen] = useState(false);

	// MLflow 정보 조회
	const [mlflowInfo, setMlflowInfo] = useState<{
		mlflow_url?: string;
		experiment_url?: string;
		mlflow_accessible?: boolean;
	}>({});

	// 인증 토큰 가져오기
	const getAuthToken = () => {
		const cookies = document.cookie.split(";");
		for (let i = 0; i < cookies.length; i++) {
			const cookie = cookies[i].trim();
			if (cookie.startsWith("token=")) {
				return cookie.substring("token=".length, cookie.length);
			}
		}
		return "";
	};

	// SWR용 fetcher 함수
	const fetcher = (url: string) => {
		const token = getAuthToken();
		return fetch(url, {
			headers: {
				"Content-Type": "application/json",
				Authorization: `Bearer ${token}`,
			},
		}).then((r) => {
			if (!r.ok) {
				throw new Error(`HTTP error! status: ${r.status}`);
			}
			return r.json();
		});
	};

	// MLflow 메트릭 차트 컴포넌트 (useSWR 사용)
	const MLflowMetricChart: React.FC<{ runId: string; metricKey: string }> = ({
		runId,
		metricKey,
	}) => {
		interface MetricData {
			step: number;
			value: number;
		}

		interface StableData {
			metrics: MetricData[];
		}

		const [stableData, setStableData] = useState<StableData | null>(null);
		const { data, error, isLoading } = useSWR<StableData>(
			runId
				? `http://localhost:8080/api/aggregators/${aggregator.id}/metric-history?key=${metricKey}`
				: null,
			fetcher,
			{
				refreshInterval: 10000, // 10초로 늘림
				revalidateOnFocus: false,
				dedupingInterval: 5000, // 5초로 늘림
				errorRetryInterval: 15000, // 에러 시 15초 후 재시도
				errorRetryCount: 3, // 최대 3번 재시도
				shouldRetryOnError: true,
				keepPreviousData: true, // 이전 데이터 유지
			}
		);

		// 데이터가 성공적으로 로드되었을 때만 stableData 업데이트
		useEffect(() => {
			if (data && data.metrics && data.metrics.length > 0) {
				setStableData(data);
			}
		}, [data]);

		if (isLoading && !stableData) {
			return (
				<div className="flex justify-center items-center h-64">
					<div className="animate-spin rounded-full h-8 w-8 border-t-2 border-b-2 border-primary"></div>
				</div>
			);
		}

		if (error && !stableData) {
			return (
				<div className="flex justify-center items-center h-64">
					<div className="text-red-500 text-sm">
						차트 로드 실패: {error.message}
					</div>
				</div>
			);
		}

		const currentData = stableData || data;
		if (!currentData) {
			return (
				<div className="flex justify-center items-center h-64">
					<div className="text-gray-500 text-sm">데이터가 없습니다</div>
				</div>
			);
		}

		const points = (currentData?.metrics ?? []).map((m: MetricData) => ({
<<<<<<< HEAD
			step: m.step,
=======
			round: m.step,
>>>>>>> 7a8f634f
			value: m.value,
		}));

		if (points.length === 0) {
			return (
				<div className="flex justify-center items-center h-64">
					<div className="text-gray-500 text-sm">메트릭 데이터가 없습니다</div>
				</div>
			);
		}

		// 메트릭 타입에 따른 Y축 도메인 설정
		const getYAxisDomain = (
			metricKey: string
		): [string | number, string | number] => {
			const values = points.map((p) => p.value);
			const minValue = Math.min(...values);
			const maxValue = Math.max(...values);
			const range = maxValue - minValue;

			// 변화가 작을 경우 범위를 확대하여 변화를 더 명확하게 표시
			if (range < 0.1) {
				const padding = Math.max(0.05, range * 0.5);
				return [
					Math.max(0, minValue - padding),
					Math.min(1, maxValue + padding),
				];
			}

			switch (metricKey) {
				case "accuracy":
				case "f1_macro":
				case "precision_macro":
				case "recall_macro":
					// 데이터 범위에 여백을 추가하되, 0과 1을 넘지 않도록 제한
					const padding = range * 0.1;
					return [
						Math.max(0, minValue - padding),
						Math.min(1, maxValue + padding),
					];
				default:
					return ["dataMin - 0.1", "dataMax + 0.1"]; // 데이터 범위에 여백 추가
			}
		};

		// Y축 틱 생성 함수
<<<<<<< HEAD
		const getYAxisTicks = () => {
=======
		const getYAxisTicks = (metricKey: string) => {
>>>>>>> 7a8f634f
			const values = points.map((p) => p.value);
			const minValue = Math.min(...values);
			const maxValue = Math.max(...values);
			const range = maxValue - minValue;

			// 범위가 작은 경우 더 세밀한 틱 사용
			if (range < 0.1) {
				const step = 0.02;
				const start = Math.floor(minValue / step) * step;
				const end = Math.ceil(maxValue / step) * step;
				const ticks = [];
				for (let i = start; i <= end; i += step) {
					ticks.push(Math.round(i * 100) / 100);
				}
				return ticks;
			}

			// 일반적인 경우 0.1 단위 사용
			const step = 0.1;
			const start = Math.floor(minValue / step) * step;
			const end = Math.ceil(maxValue / step) * step;
			const ticks = [];
			for (let i = start; i <= end; i += step) {
				ticks.push(Math.round(i * 10) / 10);
			}
			return ticks;
		};

		// Tooltip 포맷터 함수
		const formatTooltipValue = (value: number) => {
			return value.toFixed(4);
		};

		return (
			<div className="w-full">
				<LineChart width={600} height={300} data={points}>
					<CartesianGrid strokeDasharray="3 3" />
					<XAxis dataKey="round" axisLine={false} tickLine={false} />
					<YAxis
						domain={getYAxisDomain(metricKey)}
<<<<<<< HEAD
						ticks={getYAxisTicks()}
=======
						ticks={getYAxisTicks(metricKey)}
>>>>>>> 7a8f634f
						axisLine={false}
						tickLine={false}
						tickFormatter={(value) => value.toFixed(2)}
					/>
					<Tooltip
						formatter={(value: number) => [
							formatTooltipValue(value),
							metricKey,
						]}
						labelFormatter={(label) => `Round: ${label}`}
					/>
					<Line
						type="monotone"
						dataKey="value"
						dot={{ fill: "#8884d8", strokeWidth: 2, r: 4 }}
						stroke="#8884d8"
						strokeWidth={3}
					/>
				</LineChart>
			</div>
		);
	};

	// API 호출을 위한 공통 함수
	const fetchWithAuth = useCallback(
		async (url: string, options: RequestInit = {}) => {
			const token = getAuthToken();
			const defaultOptions: RequestInit = {
				headers: {
					"Content-Type": "application/json",
					Authorization: `Bearer ${token}`,
				},
			};

			return fetch(url, {
				...defaultOptions,
				...options,
				headers: {
					...defaultOptions.headers,
					...options.headers,
				},
			});
		},
		[]
	);

	// MLflow 정보 조회 함수
	const fetchMLflowInfo = useCallback(async () => {
		try {
			const response = await fetchWithAuth(
				`http://localhost:8080/api/aggregators/${aggregator.id}/mlflow-info`
			);

			if (response.ok) {
				const data = await response.json();
				setMlflowInfo(data);
			}
		} catch (error) {
			console.error("MLflow 정보 조회 실패:", error);
		}
	}, [aggregator.id, fetchWithAuth]);

	// MLflow에서 보기 버튼 클릭 핸들러
	const handleViewMLflow = useCallback(() => {
		if (mlflowInfo.experiment_url) {
			window.open(mlflowInfo.experiment_url, "_blank");
		} else if (mlflowInfo.mlflow_url) {
			window.open(mlflowInfo.mlflow_url, "_blank");
		} else {
			alert(
				"MLflow에 접근할 수 없습니다. Aggregator가 실행 중인지 확인해주세요."
			);
		}
	}, [mlflowInfo]);

	// 시스템 메트릭 조회 (Prometheus 기반)
	const fetchSystemMetrics = useCallback(async () => {
		try {
			const response = await fetchWithAuth(
				`http://localhost:8080/api/aggregators/${aggregator.id}/system-metrics`
			);

			if (!response.ok) {
				if (response.status === 503 || response.status === 400) {
					console.warn("시스템 메트릭 조회 불가");
					return;
				}
				throw new Error(`HTTP error! status: ${response.status}`);
			}

			const data: SystemMetricsResponse = await response.json();

			setSystemMetrics({
				cpuUsage: data.cpu_usage || 0,
				memoryUsage: data.memory_usage || 0,
				diskUsage: data.disk_usage || 0,
				networkIn: data.network_in || 0,
				networkOut: data.network_out || 0,
				networkUsage: data.network_usage || 0,
				lastUpdated: data.last_updated || new Date().toISOString(),
				source: data.source || "database",
			});
		} catch (error) {
			console.error("시스템 메트릭 조회 실패:", error);
		}
	}, [aggregator.id, fetchWithAuth]);

	// 학습 메트릭 조회 (MLflow 기반)
	const fetchLearningMetrics = useCallback(async () => {
		if (aggregator.status !== "running") return;

		try {
			const response = await fetchWithAuth(
				`http://localhost:8080/api/aggregators/${aggregator.id}/realtime-metrics`
			);

			if (!response.ok) {
				if (response.status === 503 || response.status === 400) {
					console.warn("학습 메트릭 조회 불가");
					return;
				}
				throw new Error(`HTTP error! status: ${response.status}`);
			}

			const data: LearningMetricsResponse = await response.json();

			setLearningMetrics((prev) => ({
				...prev,
				accuracy: data.accuracy || prev.accuracy,
				loss: data.loss || 0,
				currentRound: data.currentRound || prev.currentRound,
				status: data.status || prev.status,
				f1Score: data.f1_score || 0,
				precision: data.precision || 0,
				recall: data.recall || 0,
				runId: data.run_id,
			}));
		} catch (error) {
			console.error("학습 메트릭 조회 실패:", error);
		}
	}, [aggregator.id, aggregator.status, fetchWithAuth]);

	// 학습 히스토리 조회
	const fetchTrainingHistory = useCallback(async () => {
		setIsLoading(true);
		setError(null);

		try {
			const response = await fetchWithAuth(
				`http://localhost:8080/api/aggregators/${aggregator.id}/training-history`
			);

			if (!response.ok) {
				throw new Error(`HTTP error! status: ${response.status}`);
			}

			const data: TrainingHistoryResponse[] = await response.json();
			setTrainingHistory(data);
		} catch (error) {
			console.error("학습 히스토리 조회 실패:", error);
		} finally {
			setIsLoading(false);
		}
	}, [aggregator.id, fetchWithAuth]);

	// 전체 메트릭 조회 함수
	const fetchAllMetrics = useCallback(async () => {
		await Promise.all([fetchLearningMetrics(), fetchSystemMetrics()]);
	}, [fetchLearningMetrics, fetchSystemMetrics]);

	// Aggregator 삭제 함수
	const handleDelete = useCallback(async () => {
		try {
			const response = await fetchWithAuth(
				`http://localhost:8080/api/aggregators/${aggregator.id}`,
				{
					method: "DELETE",
				}
			);

			if (!response.ok) {
				throw new Error(`HTTP error! status: ${response.status}`);
			}

			toast.success(`"${aggregator.name}" 집계자가 성공적으로 삭제되었습니다.`);

			if (onDelete) {
				onDelete(aggregator.id);
			}
			setDeleteDialogOpen(false);
			onBack();
		} catch (error) {
			console.error("Aggregator 삭제 실패:", error);
			toast.error(`"${aggregator.name}" 집계자 삭제에 실패했습니다.`);
		}
	}, [aggregator.id, aggregator.name, fetchWithAuth, onDelete, onBack]);

	// 컴포넌트 마운트 시 초기 데이터 로드
	useEffect(() => {
		fetchAllMetrics();
		fetchTrainingHistory();
		fetchMLflowInfo();
	}, [fetchAllMetrics, fetchTrainingHistory, fetchMLflowInfo]);

	// 실행 중인 경우 주기적으로 실시간 메트릭 업데이트
	useEffect(() => {
		if (aggregator.status === "running") {
			const interval = setInterval(() => {
				fetchAllMetrics();
			}, 5000); // 5초마다 업데이트

			return () => clearInterval(interval);
		}
	}, [aggregator.status, fetchAllMetrics]);

	const getStatusColor = (status: string) => {
		switch (status) {
			case "running":
				return "bg-green-100 text-green-800 dark:bg-green-900 dark:text-green-300";
			case "completed":
				return "bg-blue-100 text-blue-800 dark:bg-blue-900 dark:text-blue-300";
			case "error":
				return "bg-red-100 text-red-800 dark:bg-red-900 dark:text-red-300";
			case "pending":
				return "bg-yellow-100 text-yellow-800 dark:bg-yellow-900 dark:text-yellow-300";
			case "creating":
				return "bg-orange-100 text-orange-800 dark:bg-orange-900 dark:text-orange-300";
			default:
				return "bg-gray-100 text-gray-800 dark:bg-gray-900 dark:text-gray-300";
		}
	};

	const getStatusText = (status: string) => {
		switch (status) {
			case "running":
				return "실행 중";
			case "completed":
				return "완료됨";
			case "error":
				return "오류";
			case "pending":
				return "대기 중";
			case "creating":
				return "생성 중";
			default:
				return "알 수 없음";
		}
	};

	const formatDate = (dateString: string) => {
		return new Date(dateString).toLocaleString("ko-KR");
	};

	const formatCurrency = (amount: number) => {
		return new Intl.NumberFormat("ko-KR", {
			style: "currency",
			currency: "USD",
		}).format(amount);
	};

	const progressPercentage =
		(learningMetrics.currentRound / aggregator.rounds) * 100;

	return (
		<div className="space-y-6">
			{/* 헤더 */}
			<div className="flex items-center justify-between">
				<div className="flex items-center space-x-4">
					<Button variant="outline" onClick={onBack}>
						← 뒤로가기
					</Button>
					<div>
						<div className="flex items-center space-x-3">
							<h1 className="text-3xl font-bold">{aggregator.name}</h1>
							<Badge className={getStatusColor(aggregator.status)}>
								{getStatusText(aggregator.status)}
							</Badge>
						</div>
						<p className="text-muted-foreground mt-1">
							연합학습 집계자 상세 정보 및 실시간 모니터링
						</p>
					</div>
				</div>
				<div className="flex space-x-2">
					<Button variant="outline" onClick={fetchAllMetrics}>
						새로고침
					</Button>
					{aggregator.status === "running" && (
						<Button variant="destructive">중지</Button>
					)}
					<Button
						variant="destructive"
						onClick={() => setDeleteDialogOpen(true)}
						disabled={aggregator.status === "running"}
					>
						<Trash2 className="h-4 w-4 mr-2" />
						삭제
					</Button>
				</div>
			</div>

			{/* 에러 표시 */}
			{error && (
				<Card className="border-red-200 bg-red-50">
					<CardContent className="pt-6">
						<div className="flex items-center space-x-2 text-red-800">
							<span>⚠️</span>
							<span>{error}</span>
						</div>
					</CardContent>
				</Card>
			)}

			{/* 기본 정보 카드 */}
			<div className="grid grid-cols-1 lg:grid-cols-2 gap-6">
				<Card>
					<CardHeader>
						<CardTitle>기본 정보</CardTitle>
					</CardHeader>
					<CardContent className="space-y-4">
						<div className="grid grid-cols-2 gap-4">
							<div>
								<p className="text-sm font-medium text-muted-foreground">ID</p>
								<p className="font-mono text-sm">{aggregator.id}</p>
							</div>
							<div>
								<p className="text-sm font-medium text-muted-foreground">
									알고리즘
								</p>
								<p>{aggregator.algorithm}</p>
							</div>
							<div>
								<p className="text-sm font-medium text-muted-foreground">
									연합학습
								</p>
								<p>{aggregator.federatedLearningName}</p>
							</div>
							<div>
								<p className="text-sm font-medium text-muted-foreground">
									클라우드 제공자
								</p>
								<p>{aggregator.cloudProvider}</p>
							</div>
							<div>
								<p className="text-sm font-medium text-muted-foreground">
									리전
								</p>
								<p>{aggregator.region}</p>
							</div>
							<div>
								<p className="text-sm font-medium text-muted-foreground">
									인스턴스 타입
								</p>
								<p>{aggregator.instanceType}</p>
							</div>
							<div>
								<p className="text-sm font-medium text-muted-foreground">
									생성일
								</p>
								<p>{formatDate(aggregator.createdAt)}</p>
							</div>
							<div>
								<p className="text-sm font-medium text-muted-foreground">
									마지막 업데이트
								</p>
								<p>{formatDate(systemMetrics.lastUpdated)}</p>
							</div>
						</div>
					</CardContent>
				</Card>

				<Card>
					<CardHeader>
						<CardTitle>하드웨어 사양</CardTitle>
					</CardHeader>
					<CardContent className="space-y-4">
						<div className="grid grid-cols-1 gap-4">
							<div>
								<p className="text-sm font-medium text-muted-foreground">CPU</p>
								<p>{aggregator.specs.cpu}</p>
							</div>
							<div>
								<p className="text-sm font-medium text-muted-foreground">
									메모리
								</p>
								<p>{aggregator.specs.memory}</p>
							</div>
							<div>
								<p className="text-sm font-medium text-muted-foreground">
									스토리지
								</p>
								<p>{aggregator.specs.storage}</p>
							</div>
						</div>
					</CardContent>
				</Card>
			</div>

			{/* 학습 진행 상황 */}
			<Card>
				<CardHeader>
					<CardTitle>학습 진행 상황</CardTitle>
				</CardHeader>
				<CardContent>
					<div className="space-y-4">
						<div className="flex justify-between items-center">
							<span className="text-sm font-medium">
								진행률: {learningMetrics.currentRound}/{aggregator.rounds}{" "}
								라운드
							</span>
							<span className="text-sm text-muted-foreground">
								{progressPercentage.toFixed(1)}%
							</span>
						</div>
						<Progress value={progressPercentage} className="h-2" />

						<div className="grid grid-cols-1 md:grid-cols-5 gap-4 mt-4">
							<div className="text-center p-4 bg-muted rounded-lg">
								<div className="text-2xl font-bold">
									{learningMetrics.participantsConnected}
								</div>
								<div className="text-sm text-muted-foreground">
									연결된 참여자
								</div>
							</div>
							<div className="text-center p-4 bg-muted rounded-lg">
								<div className="text-2xl font-bold">
									{learningMetrics.accuracy.toFixed(2)}%
								</div>
								<div className="text-sm text-muted-foreground">현재 정확도</div>
							</div>
							<div className="text-center p-4 bg-muted rounded-lg">
								<div className="text-2xl font-bold">
									{learningMetrics.loss.toFixed(4)}
								</div>
								<div className="text-sm text-muted-foreground">현재 손실</div>
							</div>
							{learningMetrics.f1Score > 0 && (
								<>
									<div className="text-center p-4 bg-muted rounded-lg">
										<div className="text-2xl font-bold">
											{learningMetrics.f1Score.toFixed(3)}
										</div>
										<div className="text-sm text-muted-foreground">
											F1 Score
										</div>
									</div>
									<div className="text-center p-4 bg-muted rounded-lg">
										<div className="text-2xl font-bold">
											{learningMetrics.precision.toFixed(3)}
										</div>
										<div className="text-sm text-muted-foreground">
											Precision
										</div>
									</div>
								</>
							)}
						</div>
					</div>
				</CardContent>
			</Card>

			{/* 실시간 시스템 메트릭 */}
			<Card>
				<CardHeader>
					<CardTitle>시스템 메트릭</CardTitle>
					<CardDescription>
						실시간 시스템 리소스 사용량 (
						{systemMetrics.source === "prometheus" ? "Prometheus" : "Database"}{" "}
						기반)
					</CardDescription>
				</CardHeader>
				<CardContent>
					<div className="space-y-6">
						<div className="space-y-2">
							<div className="flex justify-between">
								<span className="text-sm font-medium">CPU 사용률</span>
								<span className="text-sm text-muted-foreground">
									{systemMetrics.cpuUsage.toFixed(1)}%
								</span>
							</div>
							<Progress value={systemMetrics.cpuUsage} className="h-2" />
						</div>

						<div className="space-y-2">
							<div className="flex justify-between">
								<span className="text-sm font-medium">메모리 사용률</span>
								<span className="text-sm text-muted-foreground">
									{systemMetrics.memoryUsage.toFixed(1)}%
								</span>
							</div>
							<Progress value={systemMetrics.memoryUsage} className="h-2" />
						</div>

						<div className="space-y-2">
							<div className="flex justify-between">
								<span className="text-sm font-medium">디스크 사용률</span>
								<span className="text-sm text-muted-foreground">
									{systemMetrics.diskUsage.toFixed(1)}%
								</span>
							</div>
							<Progress value={systemMetrics.diskUsage} className="h-2" />
						</div>

						<div className="grid grid-cols-1 md:grid-cols-2 gap-4">
							<div className="text-center p-3 bg-muted rounded-lg">
								<div className="text-lg font-bold text-green-600">
									{(systemMetrics.networkIn / (1024 * 1024)).toFixed(2)} MB
								</div>
								<div className="text-sm text-muted-foreground">
									네트워크 수신
								</div>
							</div>
							<div className="text-center p-3 bg-muted rounded-lg">
								<div className="text-lg font-bold text-blue-600">
									{(systemMetrics.networkOut / (1024 * 1024)).toFixed(2)} MB
								</div>
								<div className="text-sm text-muted-foreground">
									네트워크 송신
								</div>
							</div>
						</div>

						<div className="text-xs text-muted-foreground text-center">
							마지막 업데이트:{" "}
							{new Date(systemMetrics.lastUpdated).toLocaleString("ko-KR")}
						</div>
					</div>
				</CardContent>
			</Card>

			{/* MLflow 정보 및 차트 */}
			{aggregator.mlflowExperimentName && (
				<Card>
					<CardHeader>
<<<<<<< HEAD
						<CardTitle>MLflow 실험 및 메트릭</CardTitle>
						<CardDescription>
							MLflow에서 추적되는 실험 정보 및 실시간 메트릭 차트
=======
						<CardTitle>연합학습 모델 메트릭</CardTitle>
						<CardDescription>
							MLflow에서 추적되는 연합학습 모델 메트릭 차트
>>>>>>> 7a8f634f
						</CardDescription>
					</CardHeader>
					<CardContent>
						<div className="space-y-6">
							{/* 기본 MLflow 정보 */}
							<div className="grid grid-cols-1 md:grid-cols-2 gap-4">
								<div>
									<p className="text-sm font-medium text-muted-foreground">
										실험 이름
									</p>
									<p className="font-mono">{aggregator.mlflowExperimentName}</p>
								</div>
								{aggregator.mlflowExperimentId && (
									<div>
										<p className="text-sm font-medium text-muted-foreground">
											실험 ID
										</p>
										<p className="font-mono">{aggregator.mlflowExperimentId}</p>
									</div>
								)}
							</div>

							{/* MLflow 메트릭 차트 */}
							{learningMetrics.runId ? (
								<div className="space-y-4">
									<h4 className="text-lg font-semibold">실시간 메트릭 차트</h4>

									{/* 추가 메트릭들 */}
									<div className="grid grid-cols-1 lg:grid-cols-2 gap-4 mt-4">
										<div className="border rounded-lg p-4">
<<<<<<< HEAD
											<h5 className="text-md font-medium mb-2">정확도 변화</h5>
=======
											<h5 className="text-md font-medium mb-2">Accuracy</h5>
>>>>>>> 7a8f634f
											<MLflowMetricChart
												runId={learningMetrics.runId}
												metricKey="accuracy"
											/>
										</div>
										<div className="border rounded-lg p-4">
<<<<<<< HEAD
											<h5 className="text-md font-medium mb-2">손실 변화</h5>
											<MLflowMetricChart
												runId={learningMetrics.runId}
												metricKey="train_loss"
											/>
										</div>
										<div className="border rounded-lg p-4">
											<h5 className="text-md font-medium mb-2">F1 Score</h5>
											<MLflowMetricChart
												runId={learningMetrics.runId}
												metricKey="f1_macro"
											/>
										</div>
										<div className="border rounded-lg p-4">
											<h5 className="text-md font-medium mb-2">Precision</h5>
											<MLflowMetricChart
												runId={learningMetrics.runId}
												metricKey="precision_macro"
=======
											<h5 className="text-md font-medium mb-2">F1-Score</h5>
											<MLflowMetricChart
												runId={learningMetrics.runId}
												metricKey="f1_macro"
											/>
										</div>
										<div className="border rounded-lg p-4">
											<h5 className="text-md font-medium mb-2">Precision</h5>
											<MLflowMetricChart
												runId={learningMetrics.runId}
												metricKey="precision_macro"
											/>
										</div>
										<div className="border rounded-lg p-4">
											<h5 className="text-md font-medium mb-2">Recall</h5>
											<MLflowMetricChart
												runId={learningMetrics.runId}
												metricKey="recall_macro"
>>>>>>> 7a8f634f
											/>
										</div>
									</div>
								</div>
							) : (
								<div className="text-center py-8 text-muted-foreground">
									<p>MLflow Run ID가 없어서 차트를 표시할 수 없습니다.</p>
									<p className="text-sm mt-2">
										학습이 시작되면 차트가 표시됩니다.
									</p>
								</div>
							)}
						</div>
					</CardContent>
				</Card>
			)}

			{/* 비용 정보 */}
			{aggregator.cost && (
				<Card>
					<CardHeader>
						<CardTitle>비용 정보</CardTitle>
					</CardHeader>
					<CardContent>
						<div className="grid grid-cols-1 md:grid-cols-2 gap-4">
							<div className="p-4 bg-muted rounded-lg">
								<div className="text-2xl font-bold text-green-600">
									{formatCurrency(aggregator.cost.current)}
								</div>
								<div className="text-sm text-muted-foreground">
									현재 사용 비용
								</div>
							</div>
							<div className="p-4 bg-muted rounded-lg">
								<div className="text-2xl font-bold text-blue-600">
									{formatCurrency(aggregator.cost.estimated)}
								</div>
								<div className="text-sm text-muted-foreground">
									예상 총 비용
								</div>
							</div>
						</div>
					</CardContent>
				</Card>
			)}

			{/* 학습 히스토리 */}
			<Card>
				<CardHeader>
					<CardTitle>학습 히스토리</CardTitle>
					<CardDescription>라운드별 정확도 및 손실 변화</CardDescription>
				</CardHeader>
				<CardContent>
					{isLoading ? (
						<div className="flex justify-center items-center py-8">
							<div className="animate-spin rounded-full h-8 w-8 border-t-2 border-b-2 border-primary"></div>
						</div>
					) : trainingHistory.length === 0 ? (
						<div className="text-center py-8 text-muted-foreground">
							<p>학습 히스토리가 없습니다.</p>
						</div>
					) : (
						<div className="space-y-4">
							{trainingHistory.slice(-10).map((history, index) => (
								<div
									key={index}
									className="flex items-center justify-between p-3 border rounded"
								>
									<div className="flex space-x-4">
										<div className="font-medium">라운드 {history.round}</div>
										<div className="text-sm text-muted-foreground">
											{formatDate(history.timestamp)}
										</div>
									</div>
									<div className="flex space-x-4 text-sm">
										<div>
<<<<<<< HEAD
											<span className="font-medium">정확도:</span>{" "}
											{(history.accuracy * 100).toFixed(2)}%
										</div>
										<div>
											<span className="font-medium">손실:</span>{" "}
											{history.loss.toFixed(4)}
=======
											<span className="font-medium">accuracy:</span>{" "}
											{history.accuracy.toFixed(2)}
										</div>
										<div>
											<span className="font-medium">precision:</span>{" "}
											{history.precision.toFixed(2)}
										</div>
										<div>
											<span className="font-medium">recall:</span>{" "}
											{history.recall.toFixed(2)}
										</div>
										<div>
											<span className="font-medium">f1_score:</span>{" "}
											{history.f1_score.toFixed(2)}
>>>>>>> 7a8f634f
										</div>
										<div>
											<span className="font-medium">참여자:</span>{" "}
											{history.participantsCount}
										</div>
									</div>
								</div>
							))}
						</div>
					)}
				</CardContent>
			</Card>

			{/* MLflow 정보 */}
			{aggregator.mlflowExperimentName && (
				<Card>
					<CardHeader>
						<CardTitle>MLflow 실험</CardTitle>
					</CardHeader>
					<CardContent>
						<div className="grid grid-cols-1 md:grid-cols-2 gap-4">
							<div>
								<p className="text-sm font-medium text-muted-foreground">
									실험 이름
								</p>
								<p className="font-mono">{aggregator.mlflowExperimentName}</p>
							</div>
							{aggregator.mlflowExperimentId && (
								<div>
									<p className="text-sm font-medium text-muted-foreground">
										실험 ID
									</p>
									<p className="font-mono">{aggregator.mlflowExperimentId}</p>
								</div>
							)}
						</div>
						<div className="mt-4">
							<Button
								variant="outline"
								onClick={handleViewMLflow}
								disabled={!mlflowInfo.mlflow_accessible}
							>
								MLflow에서 보기
							</Button>
							{!mlflowInfo.mlflow_accessible && (
								<p className="text-sm text-muted-foreground mt-2">
									MLflow 서버에 접근할 수 없습니다. Aggregator가 실행 중인지
									확인해주세요.
								</p>
							)}
						</div>
					</CardContent>
				</Card>
			)}

			{/* 삭제 확인 다이얼로그 */}
			<AlertDialog open={deleteDialogOpen} onOpenChange={setDeleteDialogOpen}>
				<AlertDialogContent>
					<AlertDialogHeader>
						<AlertDialogTitle>집계자 삭제 확인</AlertDialogTitle>
						<AlertDialogDescription>
							정말로 <strong>&quot;{aggregator.name}&quot;</strong> 집계자를
							삭제하시겠습니까?
							<br />이 작업은 되돌릴 수 없으며, 관련된 모든 데이터가 영구적으로
							삭제됩니다.
						</AlertDialogDescription>
					</AlertDialogHeader>
					<AlertDialogFooter>
						<AlertDialogCancel>취소</AlertDialogCancel>
						<AlertDialogAction
							onClick={handleDelete}
							className="bg-destructive text-destructive-foreground hover:bg-destructive/90"
						>
							삭제
						</AlertDialogAction>
					</AlertDialogFooter>
				</AlertDialogContent>
			</AlertDialog>
		</div>
	);
};

export default AggregatorDetails;<|MERGE_RESOLUTION|>--- conflicted
+++ resolved
@@ -245,11 +245,7 @@
 		}
 
 		const points = (currentData?.metrics ?? []).map((m: MetricData) => ({
-<<<<<<< HEAD
-			step: m.step,
-=======
 			round: m.step,
->>>>>>> 7a8f634f
 			value: m.value,
 		}));
 
@@ -296,11 +292,7 @@
 		};
 
 		// Y축 틱 생성 함수
-<<<<<<< HEAD
 		const getYAxisTicks = () => {
-=======
-		const getYAxisTicks = (metricKey: string) => {
->>>>>>> 7a8f634f
 			const values = points.map((p) => p.value);
 			const minValue = Math.min(...values);
 			const maxValue = Math.max(...values);
@@ -341,11 +333,7 @@
 					<XAxis dataKey="round" axisLine={false} tickLine={false} />
 					<YAxis
 						domain={getYAxisDomain(metricKey)}
-<<<<<<< HEAD
 						ticks={getYAxisTicks()}
-=======
-						ticks={getYAxisTicks(metricKey)}
->>>>>>> 7a8f634f
 						axisLine={false}
 						tickLine={false}
 						tickFormatter={(value) => value.toFixed(2)}
@@ -881,15 +869,9 @@
 			{aggregator.mlflowExperimentName && (
 				<Card>
 					<CardHeader>
-<<<<<<< HEAD
-						<CardTitle>MLflow 실험 및 메트릭</CardTitle>
-						<CardDescription>
-							MLflow에서 추적되는 실험 정보 및 실시간 메트릭 차트
-=======
 						<CardTitle>연합학습 모델 메트릭</CardTitle>
 						<CardDescription>
 							MLflow에서 추적되는 연합학습 모델 메트릭 차트
->>>>>>> 7a8f634f
 						</CardDescription>
 					</CardHeader>
 					<CardContent>
@@ -920,37 +902,13 @@
 									{/* 추가 메트릭들 */}
 									<div className="grid grid-cols-1 lg:grid-cols-2 gap-4 mt-4">
 										<div className="border rounded-lg p-4">
-<<<<<<< HEAD
-											<h5 className="text-md font-medium mb-2">정확도 변화</h5>
-=======
 											<h5 className="text-md font-medium mb-2">Accuracy</h5>
->>>>>>> 7a8f634f
 											<MLflowMetricChart
 												runId={learningMetrics.runId}
 												metricKey="accuracy"
 											/>
 										</div>
 										<div className="border rounded-lg p-4">
-<<<<<<< HEAD
-											<h5 className="text-md font-medium mb-2">손실 변화</h5>
-											<MLflowMetricChart
-												runId={learningMetrics.runId}
-												metricKey="train_loss"
-											/>
-										</div>
-										<div className="border rounded-lg p-4">
-											<h5 className="text-md font-medium mb-2">F1 Score</h5>
-											<MLflowMetricChart
-												runId={learningMetrics.runId}
-												metricKey="f1_macro"
-											/>
-										</div>
-										<div className="border rounded-lg p-4">
-											<h5 className="text-md font-medium mb-2">Precision</h5>
-											<MLflowMetricChart
-												runId={learningMetrics.runId}
-												metricKey="precision_macro"
-=======
 											<h5 className="text-md font-medium mb-2">F1-Score</h5>
 											<MLflowMetricChart
 												runId={learningMetrics.runId}
@@ -969,7 +927,6 @@
 											<MLflowMetricChart
 												runId={learningMetrics.runId}
 												metricKey="recall_macro"
->>>>>>> 7a8f634f
 											/>
 										</div>
 									</div>
@@ -1046,14 +1003,6 @@
 									</div>
 									<div className="flex space-x-4 text-sm">
 										<div>
-<<<<<<< HEAD
-											<span className="font-medium">정확도:</span>{" "}
-											{(history.accuracy * 100).toFixed(2)}%
-										</div>
-										<div>
-											<span className="font-medium">손실:</span>{" "}
-											{history.loss.toFixed(4)}
-=======
 											<span className="font-medium">accuracy:</span>{" "}
 											{history.accuracy.toFixed(2)}
 										</div>
@@ -1068,7 +1017,6 @@
 										<div>
 											<span className="font-medium">f1_score:</span>{" "}
 											{history.f1_score.toFixed(2)}
->>>>>>> 7a8f634f
 										</div>
 										<div>
 											<span className="font-medium">참여자:</span>{" "}
