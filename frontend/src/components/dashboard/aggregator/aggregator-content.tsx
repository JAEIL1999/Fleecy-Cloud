--- conflicted
+++ resolved
@@ -2,87 +2,86 @@
 
 import React, { useState, useEffect, useCallback } from "react";
 import {
-	Card,
-	CardContent,
-	CardDescription,
-	CardHeader,
-	CardTitle,
+  Card,
+  CardContent,
+  CardDescription,
+  CardHeader,
+  CardTitle,
 } from "@/components/ui/card";
 import { Badge } from "@/components/ui/badge";
 import { Button } from "@/components/ui/button";
 import AggregatorDetails from "@/components/dashboard/aggregator/aggregator-details";
 import {
-	Eye,
-	Monitor,
-	Settings,
-	Zap,
-	CheckCircle2,
-	Wallet,
+  Eye,
+  Monitor,
+  Settings,
+  Zap,
+  CheckCircle2,
+  Wallet,
 } from "lucide-react";
 
 export interface AggregatorInstance {
-	id: string;
-	name: string;
-	status: "running" | "completed" | "error" | "pending" | "creating";
-	algorithm: string;
-	federatedLearningId?: string;
-	federatedLearningName: string;
-	cloudProvider: string;
-	region: string;
-	instanceType: string;
-	createdAt: string;
-	lastUpdated: string;
-	participants: number;
-	rounds: number;
-	currentRound: number;
-	accuracy?: number;
-	cost?: {
-		current: number;
-		estimated: number;
-	};
-	specs: {
-		cpu: string;
-		memory: string;
-		storage: string;
-	};
-	metrics: {
-		cpuUsage: number;
-		memoryUsage: number;
-		networkUsage: number;
-	};
-	// MLflow 관련 필드
-	mlflowExperimentName?: string;
-	mlflowExperimentId?: string;
+  id: string;
+  name: string;
+  status: "running" | "completed" | "error" | "pending" | "creating";
+  algorithm: string;
+  federatedLearningId?: string;
+  federatedLearningName: string;
+  cloudProvider: string;
+  region: string;
+  instanceType: string;
+  createdAt: string;
+  lastUpdated: string;
+  participants: number;
+  rounds: number;
+  currentRound: number;
+  accuracy?: number;
+  cost?: {
+    current: number;
+    estimated: number;
+  };
+  specs: {
+    cpu: string;
+    memory: string;
+    storage: string;
+  };
+  metrics: {
+    cpuUsage: number;
+    memoryUsage: number;
+    networkUsage: number;
+  };
+  // MLflow 관련 필드
+  mlflowExperimentName?: string;
+  mlflowExperimentId?: string;
 }
 
 // API 응답 타입 정의
 interface ApiAggregatorResponse {
-	id: string;
-	name: string;
-	status: "running" | "completed" | "error" | "pending" | "creating";
-	algorithm: string;
-	cloud_provider: string;
-	region: string;
-	instance_type: string;
-	created_at: string;
-	updated_at: string;
-	participant_count?: number;
-	current_round?: number;
-	accuracy?: number;
-	current_cost?: number;
-	estimated_cost?: number;
-	cpu_specs?: string;
-	memory_specs?: string;
-	storage_specs?: string;
-	cpu_usage?: number;
-	memory_usage?: number;
-	network_usage?: number;
-	mlflow_experiment_name?: string;
-	mlflow_experiment_id?: string;
+  id: string;
+  name: string;
+  status: "running" | "completed" | "error" | "pending" | "creating";
+  algorithm: string;
+  cloud_provider: string;
+  region: string;
+  instance_type: string;
+  created_at: string;
+  updated_at: string;
+  participant_count?: number;
+  current_round?: number;
+  accuracy?: number;
+  current_cost?: number;
+  estimated_cost?: number;
+  cpu_specs?: string;
+  memory_specs?: string;
+  storage_specs?: string;
+  cpu_usage?: number;
+  memory_usage?: number;
+  network_usage?: number;
+  mlflow_experiment_name?: string;
+  mlflow_experiment_id?: string;
 }
 
 const AggregatorManagementContent: React.FC = () => {
-<<<<<<< HEAD
   const [aggregators, setAggregators] = useState<AggregatorInstance[]>([]);
   const [selectedAggregator, setSelectedAggregator] =
     useState<AggregatorInstance | null>(null);
@@ -111,25 +110,28 @@
   };
 
   // API 호출을 위한 공통 함수
-  const fetchWithAuth = async (url: string, options: RequestInit = {}) => {
-    const token = getAuthToken();
-
-    const defaultOptions: RequestInit = {
-      headers: {
-        "Content-Type": "application/json",
-        Authorization: `Bearer ${token}`,
-      },
-    };
-
-    return fetch(url, {
-      ...defaultOptions,
-      ...options,
-      headers: {
-        ...defaultOptions.headers,
-        ...options.headers,
-      },
-    });
-  };
+  const fetchWithAuth = useCallback(
+    async (url: string, options: RequestInit = {}) => {
+      const token = getAuthToken();
+
+      const defaultOptions: RequestInit = {
+        headers: {
+          "Content-Type": "application/json",
+          Authorization: `Bearer ${token}`,
+        },
+      };
+
+      return fetch(url, {
+        ...defaultOptions,
+        ...options,
+        headers: {
+          ...defaultOptions.headers,
+          ...options.headers,
+        },
+      });
+    },
+    []
+  );
 
   // Aggregator 목록 조회 - useCallback으로 감싸서 의존성 문제 해결
   const fetchAggregators = useCallback(async () => {
@@ -193,7 +195,7 @@
     } finally {
       setIsLoading(false);
     }
-  }, []); // getAuthToken과 fetchWithAuth는 컴포넌트 내부에서 정의되므로 의존성에 포함할 필요 없음
+  }, [fetchWithAuth]); // fetchWithAuth를 dependency에 추가
 
   // 컴포넌트 마운트 시 데이터 로드
   useEffect(() => {
@@ -291,9 +293,9 @@
     <div className="space-y-6">
       <div className="flex justify-between items-center">
         <div>
-          <h1 className="text-3xl font-bold">집계자 관리</h1>
+          <h1 className="text-3xl font-bold">Aggregator 관리</h1>
           <p className="text-muted-foreground mt-2">
-            연합학습 집계자 인스턴스들을 관리하고 모니터링합니다
+            연합학습 Aggregator 인스턴스를 관리하고 모니터링합니다
           </p>
         </div>
         <Button onClick={handleRefresh} disabled={isLoading}>
@@ -342,14 +344,7 @@
             <Wallet className="h-4 w-4 text-muted-foreground" />
           </CardHeader>
           <CardContent>
-            <div className="text-2xl font-bold">
-              {formatCurrency(
-                aggregators.reduce(
-                  (total, agg) => total + (agg.cost?.current || 0),
-                  0
-                )
-              )}
-            </div>
+            <div className="text-2xl font-bold">₩{/* 여기에 비용 값 */}</div>
           </CardContent>
         </Card>
       </div>
@@ -495,416 +490,6 @@
       </Card>
     </div>
   );
-=======
-	const [aggregators, setAggregators] = useState<AggregatorInstance[]>([]);
-	const [selectedAggregator, setSelectedAggregator] =
-		useState<AggregatorInstance | null>(null);
-	const [isLoading, setIsLoading] = useState(true);
-	const [showDetails, setShowDetails] = useState(false);
-	const [error, setError] = useState<string | null>(null);
-
-	// 인증 토큰 가져오기 (실제 구현에 맞게 수정 필요)
-	const getAuthToken = () => {
-		// 1. document.cookie는 "key1=value1; key2=value2; ..." 형태의 문자열을 반환합니다.
-		const cookies = document.cookie.split(";");
-
-		// 2. 모든 쿠키를 순회하며 'accessToken'을 찾습니다.
-		for (let i = 0; i < cookies.length; i++) {
-			const cookie = cookies[i].trim(); // 각 쿠키의 앞뒤 공백 제거
-
-			// 3. 'accessToken='으로 시작하는 쿠키를 찾습니다.
-			if (cookie.startsWith("token=")) {
-				// 4. '=' 뒷부분의 토큰 값만 잘라서 반환합니다.
-				return cookie.substring("token=".length, cookie.length);
-			}
-		}
-
-		// 5. 'accessToken' 쿠키를 찾지 못하면 빈 문자열을 반환합니다.
-		return "";
-	};
-
-	// API 호출을 위한 공통 함수
-	const fetchWithAuth = useCallback(
-		async (url: string, options: RequestInit = {}) => {
-			const token = getAuthToken();
-
-			const defaultOptions: RequestInit = {
-				headers: {
-					"Content-Type": "application/json",
-					Authorization: `Bearer ${token}`,
-				},
-			};
-
-			return fetch(url, {
-				...defaultOptions,
-				...options,
-				headers: {
-					...defaultOptions.headers,
-					...options.headers,
-				},
-			});
-		},
-		[]
-	);
-
-	// Aggregator 목록 조회 - useCallback으로 감싸서 의존성 문제 해결
-	const fetchAggregators = useCallback(async () => {
-		setIsLoading(true);
-		setError(null);
-
-		try {
-			const response = await fetchWithAuth(
-				"http://localhost:8080/api/aggregators"
-			);
-
-			if (!response.ok) {
-				throw new Error(`HTTP error! status: ${response.status}`);
-			}
-
-			const data: ApiAggregatorResponse[] = await response.json();
-
-			// API 응답을 프론트엔드 인터페이스에 맞게 변환
-			const transformedAggregators: AggregatorInstance[] = data.map(
-				(agg: ApiAggregatorResponse) => ({
-					id: agg.id,
-					name: agg.name,
-					status: agg.status,
-					algorithm: agg.algorithm,
-					federatedLearningName: agg.name, // 또는 별도 필드가 있으면 사용
-					cloudProvider: agg.cloud_provider,
-					region: agg.region,
-					instanceType: agg.instance_type,
-					createdAt: agg.created_at,
-					lastUpdated: agg.updated_at,
-					participants: agg.participant_count || 3, // 기본값
-					rounds: 10, // 기본값 (실제로는 연합학습 설정에서 가져와야 함)
-					currentRound: agg.current_round || 0,
-					accuracy: agg.accuracy,
-					cost: {
-						current: agg.current_cost || 0,
-						estimated: agg.estimated_cost || 0,
-					},
-					specs: {
-						cpu: agg.cpu_specs || "2 vCPUs",
-						memory: agg.memory_specs || "8 GB",
-						storage: agg.storage_specs || "20 GB SSD",
-					},
-					metrics: {
-						cpuUsage: agg.cpu_usage || 0,
-						memoryUsage: agg.memory_usage || 0,
-						networkUsage: agg.network_usage || 0,
-					},
-					mlflowExperimentName: agg.mlflow_experiment_name,
-					mlflowExperimentId: agg.mlflow_experiment_id,
-				})
-			);
-
-			setAggregators(transformedAggregators);
-		} catch (error) {
-			console.error("Aggregator 목록 조회 실패:", error);
-			setError(
-				"Aggregator 목록을 불러오는데 실패했습니다. 네트워크 연결을 확인해주세요."
-			);
-			setAggregators([]);
-		} finally {
-			setIsLoading(false);
-		}
-	}, [fetchWithAuth]); // fetchWithAuth를 dependency에 추가
-
-	// 컴포넌트 마운트 시 데이터 로드
-	useEffect(() => {
-		fetchAggregators();
-	}, [fetchAggregators]);
-
-	// 주기적으로 데이터 새로고침 (실행 중인 aggregator가 있을 때)
-	useEffect(() => {
-		const hasRunningAggregators = aggregators.some(
-			(agg) => agg.status === "running"
-		);
-
-		if (hasRunningAggregators) {
-			const interval = setInterval(() => {
-				fetchAggregators();
-			}, 30000); // 30초마다 갱신
-
-			return () => clearInterval(interval);
-		}
-	}, [aggregators, fetchAggregators]);
-
-	const getStatusColor = (status: string) => {
-		switch (status) {
-			case "running":
-				return "bg-green-100 text-green-800 dark:bg-green-900 dark:text-green-300";
-			case "completed":
-				return "bg-blue-100 text-blue-800 dark:bg-blue-900 dark:text-blue-300";
-			case "error":
-				return "bg-red-100 text-red-800 dark:bg-red-900 dark:text-red-300";
-			case "pending":
-				return "bg-yellow-100 text-yellow-800 dark:bg-yellow-900 dark:text-yellow-300";
-			case "creating":
-				return "bg-orange-100 text-orange-800 dark:bg-orange-900 dark:text-orange-300";
-			default:
-				return "bg-gray-100 text-gray-800 dark:bg-gray-900 dark:text-gray-300";
-		}
-	};
-
-	const getStatusText = (status: string) => {
-		switch (status) {
-			case "running":
-				return "실행 중";
-			case "completed":
-				return "완료됨";
-			case "error":
-				return "오류";
-			case "pending":
-				return "대기 중";
-			case "creating":
-				return "생성 중";
-			default:
-				return "알 수 없음";
-		}
-	};
-
-	const handleViewDetails = (aggregator: AggregatorInstance) => {
-		setSelectedAggregator(aggregator);
-		setShowDetails(true);
-	};
-
-	const handleRefresh = async () => {
-		await fetchAggregators();
-	};
-
-	const formatDate = (dateString: string) => {
-		return new Date(dateString).toLocaleString("ko-KR");
-	};
-
-	const formatCurrency = (amount: number) => {
-		return new Intl.NumberFormat("ko-KR", {
-			style: "currency",
-			currency: "USD",
-		}).format(amount);
-	};
-
-	// 상세보기 모드
-	if (showDetails && selectedAggregator) {
-		const aggregatorWithAccuracy = {
-			...selectedAggregator,
-			accuracy:
-				selectedAggregator.accuracy !== undefined
-					? selectedAggregator.accuracy
-					: 0,
-		};
-
-		return (
-			<AggregatorDetails
-				aggregator={aggregatorWithAccuracy}
-				onBack={() => setShowDetails(false)}
-			/>
-		);
-	}
-
-	return (
-		<div className="space-y-6">
-			<div className="flex justify-between items-center">
-				<div>
-					<h1 className="text-3xl font-bold">Aggregator 관리</h1>
-					<p className="text-muted-foreground mt-2">
-						연합학습 Aggregator 인스턴스를 관리하고 모니터링합니다
-					</p>
-				</div>
-				<Button onClick={handleRefresh} disabled={isLoading}>
-					{isLoading ? "새로고침 중..." : "새로고침"}
-				</Button>
-			</div>
-
-			{/* 통계 카드 */}
-			<div className="grid grid-cols-1 md:grid-cols-4 gap-4">
-				<Card>
-					<CardHeader className="flex flex-row items-center justify-between space-y-0 pb-2">
-						<CardTitle className="text-sm font-medium">총 Aggregator</CardTitle>
-						<span className="h-4 w-4 text-muted-foreground">
-							<Monitor className="h-4 w-4 text-muted-foreground" />
-						</span>
-					</CardHeader>
-					<CardContent>
-						<div className="text-2xl font-bold">{aggregators.length}</div>
-					</CardContent>
-				</Card>
-				<Card>
-					<CardHeader className="flex flex-row items-center justify-between space-y-0 pb-2">
-						<CardTitle className="text-sm font-medium">실행 중</CardTitle>
-						<Zap className="h-4 w-4 text-muted-foreground" />
-					</CardHeader>
-					<CardContent>
-						<div className="text-2xl font-bold">
-							{aggregators.filter((a) => a.status === "running").length}
-						</div>
-					</CardContent>
-				</Card>
-				<Card>
-					<CardHeader className="flex flex-row items-center justify-between space-y-0 pb-2">
-						<CardTitle className="text-sm font-medium">완료됨</CardTitle>
-						<CheckCircle2 className="h-4 w-4 text-blue-500" />
-					</CardHeader>
-					<CardContent>
-						<div className="text-2xl font-bold">
-							{aggregators.filter((a) => a.status === "completed").length}
-						</div>
-					</CardContent>
-				</Card>
-				<Card>
-					<CardHeader className="flex flex-row items-center justify-between space-y-0 pb-2">
-						<CardTitle className="text-sm font-medium">총 비용</CardTitle>
-						<Wallet className="h-4 w-4 text-muted-foreground" />
-					</CardHeader>
-					<CardContent>
-						<div className="text-2xl font-bold">₩{/* 여기에 비용 값 */}</div>
-					</CardContent>
-				</Card>
-			</div>
-
-			{/* 에러 표시 */}
-			{error && (
-				<Card className="border-red-200 bg-red-50">
-					<CardContent className="pt-6">
-						<div className="flex items-center space-x-2 text-red-800">
-							<span>⚠️</span>
-							<span>{error}</span>
-						</div>
-					</CardContent>
-				</Card>
-			)}
-
-			{/* Aggregator 목록 */}
-			<Card>
-				<CardHeader>
-					<CardTitle>Aggregator 인스턴스</CardTitle>
-					<CardDescription>
-						활성화된 연합학습 Aggregator 인스턴스 목록
-					</CardDescription>
-				</CardHeader>
-				<CardContent>
-					{isLoading ? (
-						<div className="flex justify-center items-center py-12">
-							<div className="animate-spin rounded-full h-12 w-12 border-t-2 border-b-2 border-primary"></div>
-						</div>
-					) : aggregators.length === 0 && !error ? (
-						<div className="text-center py-8 text-muted-foreground">
-							<span className="mx-auto h-12 w-12 mb-4 opacity-50 text-4xl block">
-								🖥️
-							</span>
-							<p>실행 중인 Aggregator가 없습니다.</p>
-							<p className="text-sm mt-2">새로운 Aggregator를 생성해보세요.</p>
-						</div>
-					) : (
-						<div className="space-y-4">
-							{aggregators.map((aggregator) => (
-								<div
-									key={aggregator.id}
-									className="border rounded-lg p-4 hover:bg-accent/50 transition-colors"
-								>
-									<div className="flex items-start justify-between">
-										<div className="space-y-2 flex-1">
-											<div className="flex items-center space-x-3">
-												<h3 className="font-semibold text-lg">
-													{aggregator.name}
-												</h3>
-												<Badge className={getStatusColor(aggregator.status)}>
-													{getStatusText(aggregator.status)}
-												</Badge>
-												<Badge variant="outline">{aggregator.algorithm}</Badge>
-												{aggregator.mlflowExperimentName && (
-													<Badge variant="secondary" className="text-xs">
-														MLflow: {aggregator.mlflowExperimentName}
-													</Badge>
-												)}
-											</div>
-
-											<div className="grid grid-cols-2 md:grid-cols-4 gap-4 text-sm text-muted-foreground">
-												<div>
-													<span className="font-medium">연합학습:</span>
-													<br />
-													{aggregator.federatedLearningName}
-												</div>
-												<div>
-													<span className="font-medium">클라우드:</span>
-													<br />
-													{aggregator.cloudProvider} ({aggregator.region})
-												</div>
-												<div>
-													<span className="font-medium">진행률:</span>
-													<br />
-													{aggregator.currentRound}/{aggregator.rounds} 라운드
-												</div>
-												<div>
-													<span className="font-medium">참여자:</span>
-													<br />
-													{aggregator.participants}개
-												</div>
-											</div>
-
-											{aggregator.status === "running" && (
-												<div className="mt-2">
-													<div className="flex items-center space-x-4 text-sm">
-														<div>
-															<span className="font-medium">CPU:</span>{" "}
-															{aggregator.metrics.cpuUsage}%
-														</div>
-														<div>
-															<span className="font-medium">메모리:</span>{" "}
-															{aggregator.metrics.memoryUsage}%
-														</div>
-														{aggregator.accuracy && (
-															<div>
-																<span className="font-medium">정확도:</span>{" "}
-																{aggregator.accuracy}%
-															</div>
-														)}
-													</div>
-												</div>
-											)}
-
-											<div className="flex items-center space-x-4 text-sm text-muted-foreground">
-												<div>생성일: {formatDate(aggregator.createdAt)}</div>
-												<div>
-													마지막 업데이트: {formatDate(aggregator.lastUpdated)}
-												</div>
-												{aggregator.cost && (
-													<div className="font-medium text-foreground">
-														비용: {formatCurrency(aggregator.cost.current)}
-													</div>
-												)}
-											</div>
-										</div>
-
-										<div className="flex flex-col space-y-2 ml-4">
-											<Button
-												variant="outline"
-												size="sm"
-												onClick={() => handleViewDetails(aggregator)}
-											>
-												<Eye className="h-4 w-4 mr-2" />
-												상세 보기
-											</Button>
-											<Button
-												variant="outline"
-												size="sm"
-												disabled={aggregator.status !== "running"}
-											>
-												<Settings className="h-4 w-4 mr-2" />
-												설정
-											</Button>
-										</div>
-									</div>
-								</div>
-							))}
-						</div>
-					)}
-				</CardContent>
-			</Card>
-		</div>
-	);
->>>>>>> 4b705303
 };
 
 export default AggregatorManagementContent;