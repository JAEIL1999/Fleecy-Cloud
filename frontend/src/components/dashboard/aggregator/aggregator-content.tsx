--- conflicted
+++ resolved
@@ -10,10 +10,7 @@
 } from "@/components/ui/card";
 import { Badge } from "@/components/ui/badge";
 import { Button } from "@/components/ui/button";
-<<<<<<< HEAD
 import { toast } from "sonner";
-=======
->>>>>>> 13003cdc
 import {
 	AlertDialog,
 	AlertDialogAction,
@@ -23,19 +20,44 @@
 	AlertDialogFooter,
 	AlertDialogHeader,
 	AlertDialogTitle,
-<<<<<<< HEAD
 	AlertDialogTrigger,
 } from "@/components/ui/alert-dialog";
 import AggregatorDetails from "@/components/dashboard/aggregator/aggregator-details";
 import { Eye, Monitor, Zap, CheckCircle2, Wallet, Trash2 } from "lucide-react";
-=======
-} from "@/components/ui/alert-dialog";
-import AggregatorDetails from "@/components/dashboard/aggregator/aggregator-details";
-import { Eye, Monitor, Zap, CheckCircle2, Wallet, Trash2 } from "lucide-react";
-import { toast } from "sonner";
->>>>>>> 13003cdc
 
 export interface AggregatorInstance {
+	id: string;
+	name: string;
+	status: "running" | "completed" | "error" | "pending" | "creating";
+	algorithm: string;
+	federatedLearningId?: string;
+	federatedLearningName: string;
+	cloudProvider: string;
+	region: string;
+	instanceType: string;
+	createdAt: string;
+	lastUpdated: string;
+	participants: number;
+	rounds: number;
+	currentRound: number;
+	accuracy?: number;
+	cost?: {
+		current: number;
+		estimated: number;
+	};
+	specs: {
+		cpu: string;
+		memory: string;
+		storage: string;
+	};
+	metrics: {
+		cpuUsage: number;
+		memoryUsage: number;
+		networkUsage: number;
+	};
+	// MLflow 관련 필드
+	mlflowExperimentName?: string;
+	mlflowExperimentId?: string;
 	id: string;
 	name: string;
 	status: "running" | "completed" | "error" | "pending" | "creating";
@@ -94,6 +116,28 @@
 	network_usage?: number;
 	mlflow_experiment_name?: string;
 	mlflow_experiment_id?: string;
+	id: string;
+	name: string;
+	status: "running" | "completed" | "error" | "pending" | "creating";
+	algorithm: string;
+	cloud_provider: string;
+	region: string;
+	instance_type: string;
+	created_at: string;
+	updated_at: string;
+	participant_count?: number;
+	current_round?: number;
+	accuracy?: number;
+	current_cost?: number;
+	estimated_cost?: number;
+	cpu_specs?: string;
+	memory_specs?: string;
+	storage_specs?: string;
+	cpu_usage?: number;
+	memory_usage?: number;
+	network_usage?: number;
+	mlflow_experiment_name?: string;
+	mlflow_experiment_id?: string;
 }
 
 const AggregatorManagementContent: React.FC = () => {
@@ -103,20 +147,15 @@
 	const [isLoading, setIsLoading] = useState(true);
 	const [showDetails, setShowDetails] = useState(false);
 	const [error, setError] = useState<string | null>(null);
-<<<<<<< HEAD
-=======
-	const [deleteDialogOpen, setDeleteDialogOpen] = useState(false);
-	const [aggregatorToDelete, setAggregatorToDelete] = useState<{
-		id: string;
-		name: string;
-	} | null>(null);
->>>>>>> 13003cdc
 
 	// 인증 토큰 가져오기 (실제 구현에 맞게 수정 필요)
 	const getAuthToken = () => {
 		// 1. document.cookie는 "key1=value1; key2=value2; ..." 형태의 문자열을 반환합니다.
 		const cookies = document.cookie.split(";");
 
+		// 2. 모든 쿠키를 순회하며 'accessToken'을 찾습니다.
+		for (let i = 0; i < cookies.length; i++) {
+			const cookie = cookies[i].trim(); // 각 쿠키의 앞뒤 공백 제거
 		// 2. 모든 쿠키를 순회하며 'accessToken'을 찾습니다.
 		for (let i = 0; i < cookies.length; i++) {
 			const cookie = cookies[i].trim(); // 각 쿠키의 앞뒤 공백 제거
@@ -127,7 +166,16 @@
 				return cookie.substring("token=".length, cookie.length);
 			}
 		}
-
+			// 3. 'accessToken='으로 시작하는 쿠키를 찾습니다.
+			if (cookie.startsWith("token=")) {
+				// 4. '=' 뒷부분의 토큰 값만 잘라서 반환합니다.
+				return cookie.substring("token=".length, cookie.length);
+			}
+		}
+
+		// 5. 'accessToken' 쿠키를 찾지 못하면 빈 문자열을 반환합니다.
+		return "";
+	};
 		// 5. 'accessToken' 쿠키를 찾지 못하면 빈 문자열을 반환합니다.
 		return "";
 	};
@@ -220,51 +268,7 @@
 		}
 	}, [fetchWithAuth]); // fetchWithAuth를 dependency에 추가
 
-<<<<<<< HEAD
 	// 컴포넌트 마운트 시 데이터 로드
-=======
-	// 삭제 다이얼로그 열기 함수
-	const openDeleteDialog = useCallback(
-		(aggregatorId: string, aggregatorName: string) => {
-			setAggregatorToDelete({ id: aggregatorId, name: aggregatorName });
-			setDeleteDialogOpen(true);
-		},
-		[]
-	);
-
-	// Aggregator 삭제 함수
-	const confirmDeleteAggregator = useCallback(async () => {
-		if (!aggregatorToDelete) return;
-
-		try {
-			const response = await fetchWithAuth(
-				`http://localhost:8080/api/aggregators/${aggregatorToDelete.id}`,
-				{
-					method: "DELETE",
-				}
-			);
-
-			if (!response.ok) {
-				throw new Error(`HTTP error! status: ${response.status}`);
-			}
-
-			// 성공적으로 삭제되면 목록에서 제거
-			setAggregators((prev) =>
-				prev.filter((agg) => agg.id !== aggregatorToDelete.id)
-			);
-			toast.success(
-				`"${aggregatorToDelete.name}" 집계자가 성공적으로 삭제되었습니다.`
-			);
-
-			// 다이얼로그 닫기
-			setDeleteDialogOpen(false);
-			setAggregatorToDelete(null);
-		} catch (error) {
-			console.error("Aggregator 삭제 실패:", error);
-			toast.error(`"${aggregatorToDelete.name}" 집계자 삭제에 실패했습니다.`);
-		}
-	}, [fetchWithAuth, fetchAggregators, aggregatorToDelete]); // 컴포넌트 마운트 시 데이터 로드
->>>>>>> 13003cdc
 	useEffect(() => {
 		fetchAggregators();
 	}, [fetchAggregators]);
@@ -327,7 +331,6 @@
 		await fetchAggregators();
 	};
 
-<<<<<<< HEAD
 	const handleDeleteAggregator = useCallback(
 		async (aggregatorId: string, aggregatorName: string) => {
 			try {
@@ -360,8 +363,6 @@
 		[fetchWithAuth, fetchAggregators]
 	);
 
-=======
->>>>>>> 13003cdc
 	const formatDate = (dateString: string) => {
 		return new Date(dateString).toLocaleString("ko-KR");
 	};
@@ -387,15 +388,6 @@
 			<AggregatorDetails
 				aggregator={aggregatorWithAccuracy}
 				onBack={() => setShowDetails(false)}
-<<<<<<< HEAD
-=======
-				onDelete={(aggregatorId) => {
-					setAggregators((prev) =>
-						prev.filter((agg) => agg.id !== aggregatorId)
-					);
-					setShowDetails(false);
-				}}
->>>>>>> 13003cdc
 			/>
 		);
 	}
@@ -418,11 +410,7 @@
 			<div className="grid grid-cols-1 md:grid-cols-4 gap-4">
 				<Card>
 					<CardHeader className="flex flex-row items-center justify-between space-y-0 pb-2">
-<<<<<<< HEAD
 						<CardTitle className="text-sm font-medium">총 Aggregator</CardTitle>
-=======
-						<CardTitle className="text-sm font-medium">총 인스턴스</CardTitle>
->>>>>>> 13003cdc
 						<span className="h-4 w-4 text-muted-foreground">
 							<Monitor className="h-4 w-4 text-muted-foreground" />
 						</span>
@@ -486,11 +474,7 @@
 			{/* Aggregator 목록 */}
 			<Card>
 				<CardHeader>
-<<<<<<< HEAD
 					<CardTitle>연합학습 집계자가 인스턴스</CardTitle>
-=======
-					<CardTitle>연합학습 집계자 인스턴스</CardTitle>
->>>>>>> 13003cdc
 					<CardDescription>
 						활성화된 연합학습 집계자 인스턴스 목록
 					</CardDescription>
@@ -598,7 +582,6 @@
 												<Eye className="h-4 w-4 mr-2" />
 												상세 보기
 											</Button>
-<<<<<<< HEAD
 											<AlertDialog>
 												<AlertDialogTrigger asChild>
 													<Button variant="destructive" size="sm">
@@ -633,18 +616,6 @@
 													</AlertDialogFooter>
 												</AlertDialogContent>
 											</AlertDialog>
-=======
-											<Button
-												variant="destructive"
-												size="sm"
-												onClick={() =>
-													openDeleteDialog(aggregator.id, aggregator.name)
-												}
-											>
-												<Trash2 className="h-4 w-4 mr-2" />
-												삭제
-											</Button>
->>>>>>> 13003cdc
 										</div>
 									</div>
 								</div>
@@ -653,33 +624,6 @@
 					)}
 				</CardContent>
 			</Card>
-<<<<<<< HEAD
-=======
-
-			{/* 삭제 확인 다이얼로그 */}
-			<AlertDialog open={deleteDialogOpen} onOpenChange={setDeleteDialogOpen}>
-				<AlertDialogContent>
-					<AlertDialogHeader>
-						<AlertDialogTitle>집계자 삭제 확인</AlertDialogTitle>
-						<AlertDialogDescription>
-							정말로 <strong>&quot;{aggregatorToDelete?.name}&quot;</strong>{" "}
-							집계자를 삭제하시겠습니까?
-							<br />이 작업은 되돌릴 수 없으며, 관련된 모든 데이터가 영구적으로
-							삭제됩니다.
-						</AlertDialogDescription>
-					</AlertDialogHeader>
-					<AlertDialogFooter>
-						<AlertDialogCancel>취소</AlertDialogCancel>
-						<AlertDialogAction
-							onClick={confirmDeleteAggregator}
-							className="bg-destructive text-destructive-foreground hover:bg-destructive/90"
-						>
-							삭제
-						</AlertDialogAction>
-					</AlertDialogFooter>
-				</AlertDialogContent>
-			</AlertDialog>
->>>>>>> 13003cdc
 		</div>
 	);
 };
