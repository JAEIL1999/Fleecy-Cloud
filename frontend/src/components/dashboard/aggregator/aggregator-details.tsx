--- conflicted
+++ resolved
@@ -22,10 +22,7 @@
 } from "@/components/ui/alert-dialog";
 import { Trash2 } from "lucide-react";
 import { toast } from "sonner";
-import { LineChart, Line, XAxis, YAxis, Tooltip, CartesianGrid } from "recharts";
-import useSWR from "swr";
-
-<<<<<<< HEAD
+
 // 시스템 메트릭 응답
 interface SystemMetricsResponse {
   cpu_usage: number;
@@ -48,19 +45,6 @@
   precision: number;
   recall: number;
   timestamp?: string;
-=======
-// 기존 타입 정의들...
-interface RealTimeMetricsResponse {
-	cpu_usage: number;
-	memory_usage: number;
-	network_usage: number;
-	accuracy?: number;
-	loss?: number;
-	participants_connected: number;
-	current_round: number;
-	timestamp: string;
-	run_id?: string;
->>>>>>> c23bbaa1
 }
 
 interface TrainingHistoryResponse {
@@ -118,7 +102,6 @@
   onBack,
   onDelete,
 }) => {
-<<<<<<< HEAD
   // 시스템 메트릭 상태
   const [systemMetrics, setSystemMetrics] = useState({
     cpuUsage: aggregator.metrics.cpuUsage,
@@ -611,7 +594,11 @@
       <Card>
         <CardHeader>
           <CardTitle>시스템 메트릭</CardTitle>
-          <CardDescription>실시간 시스템 리소스 사용량</CardDescription>
+          <CardDescription>
+            실시간 시스템 리소스 사용량 (
+            {systemMetrics.source === "prometheus" ? "Prometheus" : "Database"}{" "}
+            기반)
+          </CardDescription>
         </CardHeader>
         <CardContent>
           <div className="space-y-6">
@@ -817,815 +804,6 @@
       </AlertDialog>
     </div>
   );
-=======
-	const [realTimeMetrics, setRealTimeMetrics] = useState({
-		cpuUsage: 0,
-		memoryUsage: 0,
-		networkUsage: 0,
-		diskUsage: 0,
-		networkIn: 0,
-		networkOut: 0,
-		accuracy: aggregator.accuracy,
-		loss: 0,
-		participantsConnected: aggregator.participants,
-		lastUpdated: new Date().toISOString(),
-		runId: "",
-	});
-
-	const [trainingHistory, setTrainingHistory] = useState<
-		TrainingHistoryResponse[]
-	>([]);
-	const [isLoading, setIsLoading] = useState(false);
-	const [error, setError] = useState<string | null>(null);
-	const [deleteDialogOpen, setDeleteDialogOpen] = useState(false);
-
-	// MLflow 정보 조회
-	const [mlflowInfo, setMlflowInfo] = useState<{
-		mlflow_url?: string;
-		experiment_url?: string;
-		mlflow_accessible?: boolean;
-	}>({});
-
-	// 인증 토큰 가져오기
-	const getAuthToken = () => {
-		const cookies = document.cookie.split(";");
-
-		for (let i = 0; i < cookies.length; i++) {
-			const cookie = cookies[i].trim(); // const로 수정
-
-			if (cookie.startsWith("token=")) {
-				return cookie.substring("token=".length, cookie.length);
-			}
-		}
-
-		return "";
-	};
-	// SWR용 fetcher 함수
-	const fetcher = (url: string) => {
-		const token = getAuthToken();
-		return fetch(url, {
-		  headers: {
-			"Content-Type": "application/json",
-			Authorization: `Bearer ${token}`,
-		  },
-		}).then((r) => {
-		  if (!r.ok) {
-			throw new Error(`HTTP error! status: ${r.status}`);
-		  }
-		  return r.json();
-		});
-	  };
-	
-	// MLflow 메트릭 차트 컴포넌트 (useSWR 사용)
-	const MLflowMetricChart: React.FC<{ runId: string; metricKey: string }> = ({ runId, metricKey }) => {
-	const { data, error, isLoading } = useSWR(
-		runId ? `http://localhost:8080/api/mlflow/metric?run_id=${runId}&key=${metricKey}` : null,
-		fetcher,
-		{ 
-		refreshInterval: 5000,
-		revalidateOnFocus: false,
-		dedupingInterval: 2000,
-		}
-	);
-
-	if (isLoading) {
-		return (
-		<div className="flex justify-center items-center h-64">
-			<div className="animate-spin rounded-full h-8 w-8 border-t-2 border-b-2 border-primary"></div>
-		</div>
-		);
-	}
-
-	if (error) {
-		return (
-		<div className="flex justify-center items-center h-64">
-			<div className="text-red-500 text-sm">차트 로드 실패: {error.message}</div>
-		</div>
-		);
-	}
-
-	if (!data) {
-		return (
-		<div className="flex justify-center items-center h-64">
-			<div className="text-gray-500 text-sm">데이터가 없습니다</div>
-		</div>
-		);
-	}
-
-	const points = data.metrics.map((m: { step: number; value: number }) => ({
-		step: m.step,
-		value: m.value,
-	}));
-
-	if (points.length === 0) {
-		return (
-		<div className="flex justify-center items-center h-64">
-			<div className="text-gray-500 text-sm">메트릭 데이터가 없습니다</div>
-		</div>
-		);
-	}
-
-	return (
-		<div className="w-full">
-		<LineChart width={600} height={300} data={points}>
-			<CartesianGrid strokeDasharray="3 3" />
-			<XAxis dataKey="step" />
-			<YAxis />
-			<Tooltip />
-			<Line type="monotone" dataKey="value" dot={false} stroke="#8884d8" strokeWidth={2} />
-		</LineChart>
-		</div>
-	);
-	};
-
-	// API 호출을 위한 공통 함수 - useCallback으로 감싸기
-	const fetchWithAuth = useCallback(
-		async (url: string, options: RequestInit = {}) => {
-			const token = getAuthToken();
-
-			const defaultOptions: RequestInit = {
-				headers: {
-					"Content-Type": "application/json",
-					Authorization: `Bearer ${token}`,
-				},
-			};
-
-			return fetch(url, {
-				...defaultOptions,
-				...options,
-				headers: {
-					...defaultOptions.headers,
-					...options.headers,
-				},
-			});
-		},
-		[]
-	);
-
-	// MLflow 정보 조회 함수
-	const fetchMLflowInfo = useCallback(async () => {
-		try {
-			const response = await fetchWithAuth(
-				`http://localhost:8080/api/aggregators/${aggregator.id}/mlflow-info`
-			);
-
-			if (response.ok) {
-				const data = await response.json();
-				setMlflowInfo(data);
-			}
-		} catch (error) {
-			console.error("MLflow 정보 조회 실패:", error);
-		}
-	}, [aggregator.id, fetchWithAuth]);
-
-	// MLflow에서 보기 버튼 클릭 핸들러
-	const handleViewMLflow = useCallback(() => {
-		if (mlflowInfo.experiment_url) {
-			window.open(mlflowInfo.experiment_url, "_blank");
-		} else if (mlflowInfo.mlflow_url) {
-			window.open(mlflowInfo.mlflow_url, "_blank");
-		} else {
-			alert(
-				"MLflow에 접근할 수 없습니다. Aggregator가 실행 중인지 확인해주세요."
-			);
-		}
-	}, [mlflowInfo]);
-
-	// 실시간 메트릭 조회 (MLflow 기반) - useCallback으로 감싸기
-	const fetchTrainingMetrics = useCallback(async () => {
-		if (aggregator.status !== "running") return;
-
-		try {
-			const response = await fetchWithAuth(
-				`http://localhost:8080/api/aggregators/${aggregator.id}/realtime-metrics`
-			);
-
-			if (!response.ok) {
-				throw new Error(`HTTP error! status: ${response.status}`);
-			}
-
-			const data: RealTimeMetricsResponse = await response.json();
-
-			setRealTimeMetrics((prev) => ({
-				...prev,
-				accuracy: data.accuracy || aggregator.accuracy,
-				loss: data.loss || 0,
-				participantsConnected:
-					data.participants_connected || aggregator.participants,
-			}));
-		} catch (error) {
-			console.error("훈련 메트릭 조회 실패:", error);
-		}
-	}, [
-		aggregator.id,
-		aggregator.status,
-		aggregator.accuracy,
-		aggregator.participants,
-		fetchWithAuth,
-	]);
-
-	// 시스템 메트릭 조회 (Prometheus 기반) - useCallback으로 감싸기
-	const fetchSystemMetrics = useCallback(async () => {
-		try {
-			const response = await fetchWithAuth(
-				`http://localhost:8080/api/aggregators/${aggregator.id}/system-metrics`
-			);
-
-			if (!response.ok) {
-				if (response.status === 503 || response.status === 400) {
-					// Prometheus 서비스 불가 또는 IP 없음
-					console.warn("시스템 메트릭 조회 불가");
-					return;
-				}
-				throw new Error(`HTTP error! status: ${response.status}`);
-			}
-
-			const data = await response.json();
-
-			setRealTimeMetrics((prev) => ({
-				...prev,
-				cpuUsage: data.cpu_usage || 0,
-				memoryUsage: data.memory_usage || 0,
-				diskUsage: data.disk_usage || 0,
-				networkIn: data.network_in || 0,
-				networkOut: data.network_out || 0,
-				networkUsage:
-					((data.network_in || 0) + (data.network_out || 0)) / (1024 * 1024), // MB로 변환
-				lastUpdated: data.last_updated || new Date().toISOString(),
-			}));
-		} catch (error) {
-			console.error("시스템 메트릭 조회 실패:", error);
-		}
-	}, [aggregator.id, fetchWithAuth]);
-
-	// 학습 히스토리 조회 - useCallback으로 감싸기
-	const fetchTrainingHistory = useCallback(async () => {
-		setIsLoading(true);
-		setError(null);
-
-		try {
-			const response = await fetchWithAuth(
-				`http://localhost:8080/api/aggregators/${aggregator.id}/training-history`
-			);
-
-			if (!response.ok) {
-				throw new Error(`HTTP error! status: ${response.status}`);
-			}
-
-			const data: TrainingHistoryResponse[] = await response.json();
-			setTrainingHistory(data);
-		} catch (error) {
-			console.error("학습 히스토리 조회 실패:", error);
-		} finally {
-			setIsLoading(false);
-		}
-	}, [aggregator.id, fetchWithAuth]);
-
-	// 전체 메트릭 조회 함수
-	const fetchAllMetrics = useCallback(async () => {
-		await Promise.all([fetchTrainingMetrics(), fetchSystemMetrics()]);
-	}, [fetchTrainingMetrics, fetchSystemMetrics]);
-
-	// Aggregator 삭제 함수
-	const handleDelete = useCallback(async () => {
-		try {
-			const response = await fetchWithAuth(
-				`http://localhost:8080/api/aggregators/${aggregator.id}`,
-				{
-					method: "DELETE",
-				}
-			);
-
-			if (!response.ok) {
-				throw new Error(`HTTP error! status: ${response.status}`);
-			}
-
-			toast.success(`"${aggregator.name}" 집계자가 성공적으로 삭제되었습니다.`);
-
-			// 삭제 후 콜백 실행 (목록으로 돌아가기)
-			if (onDelete) {
-				onDelete(aggregator.id);
-			}
-			setDeleteDialogOpen(false);
-			onBack();
-		} catch (error) {
-			console.error("Aggregator 삭제 실패:", error);
-			toast.error(`"${aggregator.name}" 집계자 삭제에 실패했습니다.`);
-		}
-	}, [aggregator.id, aggregator.name, fetchWithAuth, onDelete, onBack]);
-
-	// 컴포넌트 마운트 시 초기 데이터 로드
-	useEffect(() => {
-		fetchAllMetrics();
-		fetchTrainingHistory();
-		fetchMLflowInfo();
-	}, [fetchAllMetrics, fetchTrainingHistory, fetchMLflowInfo]);
-
-	// 실행 중인 경우 주기적으로 실시간 메트릭 업데이트
-	useEffect(() => {
-		if (aggregator.status === "running") {
-			const interval = setInterval(() => {
-				fetchAllMetrics();
-			}, 5000); // 5초마다 업데이트
-
-			return () => clearInterval(interval);
-		}
-	}, [aggregator.status, fetchAllMetrics]);
-
-	const getStatusColor = (status: string) => {
-		switch (status) {
-			case "running":
-				return "bg-green-100 text-green-800 dark:bg-green-900 dark:text-green-300";
-			case "completed":
-				return "bg-blue-100 text-blue-800 dark:bg-blue-900 dark:text-blue-300";
-			case "error":
-				return "bg-red-100 text-red-800 dark:bg-red-900 dark:text-red-300";
-			case "pending":
-				return "bg-yellow-100 text-yellow-800 dark:bg-yellow-900 dark:text-yellow-300";
-			case "creating":
-				return "bg-orange-100 text-orange-800 dark:bg-orange-900 dark:text-orange-300";
-			default:
-				return "bg-gray-100 text-gray-800 dark:bg-gray-900 dark:text-gray-300";
-		}
-	};
-
-	const getStatusText = (status: string) => {
-		switch (status) {
-			case "running":
-				return "실행 중";
-			case "completed":
-				return "완료됨";
-			case "error":
-				return "오류";
-			case "pending":
-				return "대기 중";
-			case "creating":
-				return "생성 중";
-			default:
-				return "알 수 없음";
-		}
-	};
-
-	const formatDate = (dateString: string) => {
-		return new Date(dateString).toLocaleString("ko-KR");
-	};
-
-	const formatCurrency = (amount: number) => {
-		return new Intl.NumberFormat("ko-KR", {
-			style: "currency",
-			currency: "USD",
-		}).format(amount);
-	};
-
-	const progressPercentage =
-		(aggregator.currentRound / aggregator.rounds) * 100;
-	return (
-		<div className="space-y-6">
-			{/* 헤더 */}
-			<div className="flex items-center justify-between">
-				<div className="flex items-center space-x-4">
-					<Button variant="outline" onClick={onBack}>
-						← 뒤로가기
-					</Button>
-					<div>
-						<div className="flex items-center space-x-3">
-							<h1 className="text-3xl font-bold">{aggregator.name}</h1>
-							<Badge className={getStatusColor(aggregator.status)}>
-								{getStatusText(aggregator.status)}
-							</Badge>
-						</div>
-						<p className="text-muted-foreground mt-1">
-							연합학습 집계자 상세 정보 및 실시간 모니터링
-						</p>
-					</div>
-				</div>
-				<div className="flex space-x-2">
-					<Button variant="outline" onClick={fetchAllMetrics}>
-						새로고침
-					</Button>
-					{aggregator.status === "running" && (
-						<Button variant="destructive">중지</Button>
-					)}
-					<Button
-						variant="destructive"
-						onClick={() => setDeleteDialogOpen(true)}
-						disabled={aggregator.status === "running"}
-					>
-						<Trash2 className="h-4 w-4 mr-2" />
-						삭제
-					</Button>
-				</div>
-			</div>
-
-			{/* 에러 표시 */}
-			{error && (
-				<Card className="border-red-200 bg-red-50">
-					<CardContent className="pt-6">
-						<div className="flex items-center space-x-2 text-red-800">
-							<span>⚠️</span>
-							<span>{error}</span>
-						</div>
-					</CardContent>
-				</Card>
-			)}
-
-			{/* 기본 정보 카드 */}
-			<div className="grid grid-cols-1 lg:grid-cols-2 gap-6">
-				<Card>
-					<CardHeader>
-						<CardTitle>기본 정보</CardTitle>
-					</CardHeader>
-					<CardContent className="space-y-4">
-						<div className="grid grid-cols-2 gap-4">
-							<div>
-								<p className="text-sm font-medium text-muted-foreground">ID</p>
-								<p className="font-mono text-sm">{aggregator.id}</p>
-							</div>
-							<div>
-								<p className="text-sm font-medium text-muted-foreground">
-									알고리즘
-								</p>
-								<p>{aggregator.algorithm}</p>
-							</div>
-							<div>
-								<p className="text-sm font-medium text-muted-foreground">
-									연합학습
-								</p>
-								<p>{aggregator.federatedLearningName}</p>
-							</div>
-							<div>
-								<p className="text-sm font-medium text-muted-foreground">
-									클라우드 제공자
-								</p>
-								<p>{aggregator.cloudProvider}</p>
-							</div>
-							<div>
-								<p className="text-sm font-medium text-muted-foreground">
-									리전
-								</p>
-								<p>{aggregator.region}</p>
-							</div>
-							<div>
-								<p className="text-sm font-medium text-muted-foreground">
-									인스턴스 타입
-								</p>
-								<p>{aggregator.instanceType}</p>
-							</div>
-							<div>
-								<p className="text-sm font-medium text-muted-foreground">
-									생성일
-								</p>
-								<p>{formatDate(aggregator.createdAt)}</p>
-							</div>
-							<div>
-								<p className="text-sm font-medium text-muted-foreground">
-									마지막 업데이트
-								</p>
-								<p>{formatDate(new Date().toISOString())}</p>
-							</div>
-						</div>
-					</CardContent>
-				</Card>
-
-				<Card>
-					<CardHeader>
-						<CardTitle>하드웨어 사양</CardTitle>
-					</CardHeader>
-					<CardContent className="space-y-4">
-						<div className="grid grid-cols-1 gap-4">
-							<div>
-								<p className="text-sm font-medium text-muted-foreground">CPU</p>
-								<p>{aggregator.specs.cpu}</p>
-							</div>
-							<div>
-								<p className="text-sm font-medium text-muted-foreground">
-									메모리
-								</p>
-								<p>{aggregator.specs.memory}</p>
-							</div>
-							<div>
-								<p className="text-sm font-medium text-muted-foreground">
-									스토리지
-								</p>
-								<p>{aggregator.specs.storage}</p>
-							</div>
-						</div>
-					</CardContent>
-				</Card>
-			</div>
-
-			{/* 학습 진행 상황 */}
-			<Card>
-				<CardHeader>
-					<CardTitle>학습 진행 상황</CardTitle>
-				</CardHeader>
-				<CardContent>
-					<div className="space-y-4">
-						<div className="flex justify-between items-center">
-							<span className="text-sm font-medium">
-								진행률: {aggregator.currentRound}/{aggregator.rounds} 라운드
-							</span>
-							<span className="text-sm text-muted-foreground">
-								{progressPercentage.toFixed(1)}%
-							</span>
-						</div>
-						<Progress value={progressPercentage} className="h-2" />
-
-						<div className="grid grid-cols-1 md:grid-cols-3 gap-4 mt-4">
-							<div className="text-center p-4 bg-muted rounded-lg">
-								<div className="text-2xl font-bold">
-									{realTimeMetrics.participantsConnected}
-								</div>
-								<div className="text-sm text-muted-foreground">
-									연결된 참여자
-								</div>
-							</div>
-							<div className="text-center p-4 bg-muted rounded-lg">
-								<div className="text-2xl font-bold">
-									{realTimeMetrics.accuracy.toFixed(2)}%
-								</div>
-								<div className="text-sm text-muted-foreground">현재 정확도</div>
-							</div>
-							<div className="text-center p-4 bg-muted rounded-lg">
-								<div className="text-2xl font-bold">
-									{realTimeMetrics.loss.toFixed(4)}
-								</div>
-								<div className="text-sm text-muted-foreground">현재 손실</div>
-							</div>
-						</div>
-					</div>
-				</CardContent>
-			</Card>
-
-			{/* 실시간 시스템 메트릭 */}
-			<Card>
-				<CardHeader>
-					<CardTitle>시스템 메트릭</CardTitle>
-					<CardDescription>
-						실시간 시스템 리소스 사용량 (Prometheus 기반)
-					</CardDescription>
-				</CardHeader>
-				<CardContent>
-					<div className="space-y-6">
-						<div className="space-y-2">
-							<div className="flex justify-between">
-								<span className="text-sm font-medium">CPU 사용률</span>
-								<span className="text-sm text-muted-foreground">
-									{realTimeMetrics.cpuUsage.toFixed(1)}%
-								</span>
-							</div>
-							<Progress value={realTimeMetrics.cpuUsage} className="h-2" />
-						</div>
-
-						<div className="space-y-2">
-							<div className="flex justify-between">
-								<span className="text-sm font-medium">메모리 사용률</span>
-								<span className="text-sm text-muted-foreground">
-									{realTimeMetrics.memoryUsage.toFixed(1)}%
-								</span>
-							</div>
-							<Progress value={realTimeMetrics.memoryUsage} className="h-2" />
-						</div>
-
-						<div className="space-y-2">
-							<div className="flex justify-between">
-								<span className="text-sm font-medium">디스크 사용률</span>
-								<span className="text-sm text-muted-foreground">
-									{realTimeMetrics.diskUsage.toFixed(1)}%
-								</span>
-							</div>
-							<Progress value={realTimeMetrics.diskUsage} className="h-2" />
-						</div>
-
-						<div className="grid grid-cols-1 md:grid-cols-2 gap-4">
-							<div className="text-center p-3 bg-muted rounded-lg">
-								<div className="text-lg font-bold text-green-600">
-									{(realTimeMetrics.networkIn / (1024 * 1024)).toFixed(2)} MB
-								</div>
-								<div className="text-sm text-muted-foreground">
-									네트워크 수신
-								</div>
-							</div>
-							<div className="text-center p-3 bg-muted rounded-lg">
-								<div className="text-lg font-bold text-blue-600">
-									{(realTimeMetrics.networkOut / (1024 * 1024)).toFixed(2)} MB
-								</div>
-								<div className="text-sm text-muted-foreground">
-									네트워크 송신
-								</div>
-							</div>
-						</div>
-
-						<div className="text-xs text-muted-foreground text-center">
-							마지막 업데이트:{" "}
-							{new Date(realTimeMetrics.lastUpdated).toLocaleString("ko-KR")}
-						</div>
-					</div>
-				</CardContent>
-			</Card>
-
-			{/* 비용 정보 */}
-			{aggregator.cost && (
-				<Card>
-					<CardHeader>
-						<CardTitle>비용 정보</CardTitle>
-					</CardHeader>
-					<CardContent>
-						<div className="grid grid-cols-1 md:grid-cols-2 gap-4">
-							<div className="p-4 bg-muted rounded-lg">
-								<div className="text-2xl font-bold text-green-600">
-									{formatCurrency(aggregator.cost.current)}
-								</div>
-								<div className="text-sm text-muted-foreground">
-									현재 사용 비용
-								</div>
-							</div>
-							<div className="p-4 bg-muted rounded-lg">
-								<div className="text-2xl font-bold text-blue-600">
-									{formatCurrency(aggregator.cost.estimated)}
-								</div>
-								<div className="text-sm text-muted-foreground">
-									예상 총 비용
-								</div>
-							</div>
-						</div>
-					</CardContent>
-				</Card>
-			)}
-
-			{/* MLflow 정보 및 차트 */}
-			{aggregator.mlflowExperimentName && (
-				<Card>
-				<CardHeader>
-					<CardTitle>MLflow 실험 및 메트릭</CardTitle>
-					<CardDescription>MLflow에서 추적되는 실험 정보 및 실시간 메트릭 차트</CardDescription>
-				</CardHeader>
-				<CardContent>
-					<div className="space-y-6">
-					{/* 기본 MLflow 정보 */}
-					<div className="grid grid-cols-1 md:grid-cols-2 gap-4">
-						<div>
-						<p className="text-sm font-medium text-muted-foreground">실험 이름</p>
-						<p className="font-mono">{aggregator.mlflowExperimentName}</p>
-						</div>
-						{aggregator.mlflowExperimentId && (
-						<div>
-							<p className="text-sm font-medium text-muted-foreground">실험 ID</p>
-							<p className="font-mono">{aggregator.mlflowExperimentId}</p>
-						</div>
-						)}
-						{realTimeMetrics.runId && (
-						<div className="col-span-2">
-							<p className="text-sm font-medium text-muted-foreground">실행 ID</p>
-							<p className="font-mono">{realTimeMetrics.runId}</p>
-						</div>
-						)}
-					</div>
-
-					{/* MLflow 메트릭 차트 */}
-					{realTimeMetrics.runId ? (
-						<div className="space-y-4">
-						<h4 className="text-lg font-semibold">실시간 메트릭 차트</h4>
-
-						{/* 메트릭들 */}
-						<div className="grid grid-cols-1 lg:grid-cols-2 gap-4 mt-4">
-							<div className="border rounded-lg p-4">
-							<h5 className="text-md font-medium mb-2">정확도 변화</h5>
-							<MLflowMetricChart 
-								runId={realTimeMetrics.runId} 
-								metricKey="accuracy" 
-							/>
-							</div>
-							<div className="border rounded-lg p-4">
-							<h5 className="text-md font-medium mb-2">손실 변화</h5>
-							<MLflowMetricChart 
-								runId={realTimeMetrics.runId} 
-								metricKey="val_loss" 
-							/>
-							</div>
-							<div className="border rounded-lg p-4">
-							<h5 className="text-md font-medium mb-2">F1 Score</h5>
-							<MLflowMetricChart 
-								runId={realTimeMetrics.runId} 
-								metricKey="f1_macro" 
-							/>
-							</div>
-							<div className="border rounded-lg p-4">
-							<h5 className="text-md font-medium mb-2">Precision</h5>
-							<MLflowMetricChart 
-								runId={realTimeMetrics.runId} 
-								metricKey="precision_macro" 
-							/>
-							</div>
-						</div>
-						</div>
-					) : (
-						<div className="text-center py-8 text-muted-foreground">
-						<p>MLflow Run ID가 없어서 차트를 표시할 수 없습니다.</p>
-						<p className="text-sm mt-2">학습이 시작되면 차트가 표시됩니다.</p>
-						</div>
-					)}
-
-					<div className="flex space-x-2">
-						<Button 
-						variant="outline"
-						onClick={handleViewMLflow}
-						disabled={!mlflowInfo.mlflow_accessible}
-						>
-							MLflow에서 보기
-						</Button>
-						{!mlflowInfo.mlflow_accessible && (
-							<p className="text-sm text-muted-foreground mt-2">
-								MLflow 서버에 접근할 수 없습니다. Aggregator가 실행 중인지
-								확인해주세요.
-							</p>
-						)}
-						{realTimeMetrics.runId && (
-						<Button variant="outline">상세 메트릭 보기</Button>
-						)}
-					</div>
-					</div>
-				</CardContent>
-				</Card>
-			)}
-
-
-			{/* 학습 히스토리 */}
-			<Card>
-				<CardHeader>
-					<CardTitle>학습 히스토리</CardTitle>
-					<CardDescription>라운드별 정확도 및 손실 변화</CardDescription>
-				</CardHeader>
-				<CardContent>
-					{isLoading ? (
-						<div className="flex justify-center items-center py-8">
-							<div className="animate-spin rounded-full h-8 w-8 border-t-2 border-b-2 border-primary"></div>
-						</div>
-					) : trainingHistory.length === 0 ? (
-						<div className="text-center py-8 text-muted-foreground">
-							<p>학습 히스토리가 없습니다.</p>
-						</div>
-					) : (
-						<div className="space-y-4">
-							{trainingHistory.slice(-10).map((history, index) => (
-								<div
-									key={index}
-									className="flex items-center justify-between p-3 border rounded"
-								>
-									<div className="flex space-x-4">
-										<div className="font-medium">라운드 {history.round}</div>
-										<div className="text-sm text-muted-foreground">
-											{formatDate(history.timestamp)}
-										</div>
-									</div>
-									<div className="flex space-x-4 text-sm">
-										<div>
-											<span className="font-medium">정확도:</span>{" "}
-											{(history.accuracy * 100).toFixed(2)}%
-										</div>
-										<div>
-											<span className="font-medium">손실:</span>{" "}
-											{history.loss.toFixed(4)}
-										</div>
-										<div>
-											<span className="font-medium">참여자:</span>{" "}
-											{history.participantsCount}
-										</div>
-									</div>
-								</div>
-							))}
-						</div>
-					)}
-				</CardContent>
-			</Card>
-
-
-			{/* 삭제 확인 다이얼로그 */}
-			<AlertDialog open={deleteDialogOpen} onOpenChange={setDeleteDialogOpen}>
-				<AlertDialogContent>
-					<AlertDialogHeader>
-						<AlertDialogTitle>집계자 삭제 확인</AlertDialogTitle>
-						<AlertDialogDescription>
-							정말로 <strong>&quot;{aggregator.name}&quot;</strong> 집계자를
-							삭제하시겠습니까?
-							<br />이 작업은 되돌릴 수 없으며, 관련된 모든 데이터가 영구적으로
-							삭제됩니다.
-						</AlertDialogDescription>
-					</AlertDialogHeader>
-					<AlertDialogFooter>
-						<AlertDialogCancel>취소</AlertDialogCancel>
-						<AlertDialogAction
-							onClick={handleDelete}
-							className="bg-destructive text-destructive-foreground hover:bg-destructive/90"
-						>
-							삭제
-						</AlertDialogAction>
-					</AlertDialogFooter>
-				</AlertDialogContent>
-			</AlertDialog>
-		</div>
-	);
->>>>>>> c23bbaa1
 };
 
 export default AggregatorDetails;